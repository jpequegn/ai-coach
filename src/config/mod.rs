<<<<<<< HEAD
use anyhow::Result;
use sqlx::PgPool;
use std::env;

/// Application configuration
#[derive(Debug, Clone)]
pub struct AppConfig {
    pub host: String,
    pub port: u16,
    pub jwt_secret: String,
}

impl AppConfig {
    /// Create configuration from environment variables
    pub fn from_env() -> Result<Self> {
        Ok(Self {
            host: env::var("HOST").unwrap_or_else(|_| "0.0.0.0".to_string()),
            port: env::var("PORT")
                .unwrap_or_else(|_| "3000".to_string())
                .parse()?,
            jwt_secret: env::var("JWT_SECRET")
                .unwrap_or_else(|_| "your-secret-key".to_string()),
        })
    }

    /// Get server address
    pub fn server_address(&self) -> String {
        format!("{}:{}", self.host, self.port)
    }
}

/// Database configuration
#[derive(Debug, Clone)]
pub struct DatabaseConfig {
    pub url: String,
    pub max_connections: u32,
}

impl DatabaseConfig {
    /// Create database configuration from environment
    pub fn from_env() -> Result<Self> {
        Ok(Self {
            url: env::var("DATABASE_URL")
                .unwrap_or_else(|_| "postgresql://postgres:password@localhost:5432/ai_coach".to_string()),
            max_connections: env::var("DB_MAX_CONNECTIONS")
                .unwrap_or_else(|_| "10".to_string())
                .parse()?,
        })
    }

    /// Create database connection pool
    pub async fn create_pool(&self) -> Result<PgPool> {
        let pool = sqlx::postgres::PgPoolOptions::new()
            .max_connections(self.max_connections)
            .connect(&self.url)
            .await?;

        Ok(pool)
    }
}
=======
// Configuration management

pub mod app;
pub mod database;
pub mod seeding;

pub use app::AppConfig;
pub use database::{DatabaseConfig, run_migrations};
pub use seeding::DatabaseSeeder;
>>>>>>> 340cd4d1
<|MERGE_RESOLUTION|>--- conflicted
+++ resolved
@@ -1,65 +1,3 @@
-<<<<<<< HEAD
-use anyhow::Result;
-use sqlx::PgPool;
-use std::env;
-
-/// Application configuration
-#[derive(Debug, Clone)]
-pub struct AppConfig {
-    pub host: String,
-    pub port: u16,
-    pub jwt_secret: String,
-}
-
-impl AppConfig {
-    /// Create configuration from environment variables
-    pub fn from_env() -> Result<Self> {
-        Ok(Self {
-            host: env::var("HOST").unwrap_or_else(|_| "0.0.0.0".to_string()),
-            port: env::var("PORT")
-                .unwrap_or_else(|_| "3000".to_string())
-                .parse()?,
-            jwt_secret: env::var("JWT_SECRET")
-                .unwrap_or_else(|_| "your-secret-key".to_string()),
-        })
-    }
-
-    /// Get server address
-    pub fn server_address(&self) -> String {
-        format!("{}:{}", self.host, self.port)
-    }
-}
-
-/// Database configuration
-#[derive(Debug, Clone)]
-pub struct DatabaseConfig {
-    pub url: String,
-    pub max_connections: u32,
-}
-
-impl DatabaseConfig {
-    /// Create database configuration from environment
-    pub fn from_env() -> Result<Self> {
-        Ok(Self {
-            url: env::var("DATABASE_URL")
-                .unwrap_or_else(|_| "postgresql://postgres:password@localhost:5432/ai_coach".to_string()),
-            max_connections: env::var("DB_MAX_CONNECTIONS")
-                .unwrap_or_else(|_| "10".to_string())
-                .parse()?,
-        })
-    }
-
-    /// Create database connection pool
-    pub async fn create_pool(&self) -> Result<PgPool> {
-        let pool = sqlx::postgres::PgPoolOptions::new()
-            .max_connections(self.max_connections)
-            .connect(&self.url)
-            .await?;
-
-        Ok(pool)
-    }
-}
-=======
 // Configuration management
 
 pub mod app;
@@ -68,5 +6,4 @@
 
 pub use app::AppConfig;
 pub use database::{DatabaseConfig, run_migrations};
-pub use seeding::DatabaseSeeder;
->>>>>>> 340cd4d1
+pub use seeding::DatabaseSeeder;